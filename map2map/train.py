import os
import shutil
from pprint import pprint
import torch
import torch.nn.functional as F
import torch.distributed as dist
from torch.multiprocessing import spawn
from torch.nn.parallel import DistributedDataParallel
from torch.utils.data.distributed import DistributedSampler
from torch.utils.data import DataLoader
from torch.utils.tensorboard import SummaryWriter

from .data import FieldDataset
from .data.figures import fig3d
from . import models
from .models import narrow_like
from .models.adversary import adv_model_wrapper, adv_criterion_wrapper
from .state import load_model_state_dict


def set_runtime_default_args(args):
    args.val = args.val_in_patterns is not None and \
            args.val_tgt_patterns is not None

    args.adv = args.adv_model is not None

    if args.adv:
        if args.adv_lr is None:
            args.adv_lr = args.lr
        if args.adv_weight_decay is None:
            args.adv_weight_decay = args.weight_decay

        args.adv_epoch = 0  # epoch when adversary is initiated


def node_worker(args):
    set_runtime_default_args(args)

    torch.manual_seed(args.seed)  # NOTE: why here not in gpu_worker?
    #torch.backends.cudnn.deterministic = True  # NOTE: test perf

    args.gpus_per_node = torch.cuda.device_count()
    args.nodes = int(os.environ['SLURM_JOB_NUM_NODES'])
    args.world_size = args.gpus_per_node * args.nodes

    node = int(os.environ['SLURM_NODEID'])
    if node == 0:
<<<<<<< HEAD
        pprint(vars(args))
    args.node = node
=======
        print(args)
>>>>>>> 23b903f8

    spawn(gpu_worker, args=(node, args), nprocs=args.gpus_per_node)


def gpu_worker(local_rank, node, args):
    device = torch.device('cuda', local_rank)
    torch.cuda.device(device)

    rank = args.gpus_per_node * node + local_rank

    dist.init_process_group(
        backend=args.dist_backend,
        init_method='env://',
        world_size=args.world_size,
        rank=rank,
    )

    train_dataset = FieldDataset(
        in_patterns=args.train_in_patterns,
        tgt_patterns=args.train_tgt_patterns,
<<<<<<< HEAD
        in_norms=args.in_norms,
        tgt_norms=args.tgt_norms,
        augment=args.augment,
        crop=args.crop,
        pad=args.pad,
        scale_factor=args.scale_factor,
        noise_chan=args.noise_chan,
        cache=args.cache,
        div_data=args.div_data,
        rank=args.rank,
        world_size=args.world_size,
=======
        rank=rank,
        **vars(args),
>>>>>>> 23b903f8
    )
    if not args.div_data:
        #train_sampler = DistributedSampler(train_dataset, shuffle=True)
        train_sampler = DistributedSampler(train_dataset)
    train_loader = DataLoader(
        train_dataset,
        batch_size=args.batches,
        shuffle=args.div_data,
        sampler=None if args.div_data else train_sampler,
        num_workers=args.loader_workers,
        pin_memory=True,
    )

    if args.val:
        val_dataset = FieldDataset(
            in_patterns=args.val_in_patterns,
            tgt_patterns=args.val_tgt_patterns,
            in_norms=args.in_norms,
            tgt_norms=args.tgt_norms,
            augment=False,
<<<<<<< HEAD
            crop=args.crop,
            pad=args.pad,
            scale_factor=args.scale_factor,
            noise_chan=args.noise_chan,
            cache=args.cache,
            div_data=args.div_data,
            rank=args.rank,
            world_size=args.world_size,
=======
            rank=rank,
            **{k: v for k, v in vars(args).items() if k != 'augment'},
>>>>>>> 23b903f8
        )
        if not args.div_data:
            #val_sampler = DistributedSampler(val_dataset, shuffle=False)
            val_sampler = DistributedSampler(val_dataset)
        val_loader = DataLoader(
            val_dataset,
            batch_size=args.batches,
            shuffle=False,
            sampler=None if args.div_data else val_sampler,
            num_workers=args.loader_workers,
            pin_memory=True,
        )

    args.in_chan, args.out_chan = train_dataset.in_chan, train_dataset.tgt_chan

    model = getattr(models, args.model)
    model = model(sum(args.in_chan) + args.noise_chan, sum(args.out_chan))
    model.to(device)
    model = DistributedDataParallel(model, device_ids=[device],
            process_group=dist.new_group())

    criterion = getattr(torch.nn, args.criterion)
    criterion = criterion()
    criterion.to(device)

    optimizer = getattr(torch.optim, args.optimizer)
    optimizer = optimizer(
        model.parameters(),
        lr=args.lr,
        #momentum=args.momentum,
        betas=(0.5, 0.999),
        weight_decay=args.weight_decay,
    )
    scheduler = torch.optim.lr_scheduler.ReduceLROnPlateau(optimizer,
            factor=0.1, patience=10, verbose=True)

    adv_model = adv_criterion = adv_optimizer = adv_scheduler = None
    if args.adv:
        adv_model = getattr(models, args.adv_model)
        adv_model = adv_model_wrapper(adv_model)
        adv_model = adv_model(sum(args.in_chan + args.out_chan)
                if args.cgan else sum(args.out_chan), 1)
        adv_model.to(device)
        adv_model = DistributedDataParallel(adv_model, device_ids=[device],
                process_group=dist.new_group())

        adv_criterion = getattr(torch.nn, args.adv_criterion)
        adv_criterion = adv_criterion_wrapper(adv_criterion)
        adv_criterion = adv_criterion(reduction='min' if args.min_reduction else 'mean')
        adv_criterion.to(device)

        adv_optimizer = getattr(torch.optim, args.optimizer)
        adv_optimizer = adv_optimizer(
            adv_model.parameters(),
            lr=args.adv_lr,
            betas=(0.5, 0.999),
            weight_decay=args.adv_weight_decay,
        )
        adv_scheduler = torch.optim.lr_scheduler.ReduceLROnPlateau(adv_optimizer,
            factor=0.1, patience=10, verbose=True)

    if args.load_state:
<<<<<<< HEAD
        state = torch.load(args.load_state, map_location=args.device)
        args.start_epoch = state['epoch']
        args.adv_delay += args.start_epoch
        load_model_state_dict(model.module, state['model'],
                strict=args.load_state_strict)
        if 'adv_model' in state and args.adv:
            load_model_state_dict(adv_model.module, state['adv_model'],
                    strict=args.load_state_strict)
=======
        state = torch.load(args.load_state, map_location=device)

        start_epoch = state['epoch']

        model.module.load_state_dict(state['model'])

        if 'adv_model' in state and args.adv:
            args.adv_epoch = state['adv_epoch']

            adv_model.module.load_state_dict(state['adv_model'])
        elif 'adv_model' not in state and args.adv:
            args.adv_epoch = start_epoch

>>>>>>> 23b903f8
        torch.set_rng_state(state['rng'].cpu())  # move rng state back

        if rank == 0:
            min_loss = state['min_loss']
            if 'adv_model' not in state and args.adv:
                min_loss = None  # restarting with adversary wipes the record
            print('checkpoint at epoch {} loaded from {}'.format(
                state['epoch'], args.load_state))

        del state
    else:
#        def init_weights(m):
#            classname = m.__class__.__name__
#            if isinstance(m, (torch.nn.Conv3d, torch.nn.ConvTranspose3d)):
#                m.weight.data.normal_(0.0, 0.02)
#            elif isinstance(m, torch.nn.BatchNorm3d):
#                m.weight.data.normal_(1.0, 0.02)
#                m.bias.data.fill_(0)
#        model.apply(init_weights)
#
        start_epoch = 0

        if rank == 0:
            min_loss = None

    torch.backends.cudnn.benchmark = True  # NOTE: test perf

    logger = None
    if rank == 0:
        logger = SummaryWriter()

    for epoch in range(start_epoch, args.epochs):
        if not args.div_data:
            train_sampler.set_epoch(epoch)

        train_loss = train(epoch, train_loader,
            model, criterion, optimizer, scheduler,
            adv_model, adv_criterion, adv_optimizer, adv_scheduler,
            logger, device, args)
        epoch_loss = train_loss

        if args.val:
            val_loss = validate(epoch, val_loader,
                model, criterion, adv_model, adv_criterion,
                logger, device, args)
            epoch_loss = val_loss

<<<<<<< HEAD
        if args.reduce_lr_on_plateau:
            if epoch >= args.adv_delay:
                scheduler.step(epoch_loss[0])
                if args.adv:
                    adv_scheduler.step(epoch_loss[0])
            else:
                scheduler.last_epoch = epoch
                if args.adv:
                    adv_scheduler.last_epoch = epoch
=======
        if epoch >= args.loss_halflife:
            scheduler.step(epoch_loss[0])
            if args.adv:
                adv_scheduler.step(epoch_loss[0])
        else:
            scheduler.last_epoch = epoch  # HACK due to lack of better option
            if args.adv:
                adv_scheduler.last_epoch = epoch
>>>>>>> 23b903f8

        if rank == 0:
            logger.close()

<<<<<<< HEAD
            good = min_loss is None or epoch_loss[0] < min_loss[0]
            if good and epoch >= args.adv_delay:
=======
            is_best = min_loss is None or epoch_loss[0] < min_loss[0]
            if is_best and epoch >= args.loss_halflife:
>>>>>>> 23b903f8
                min_loss = epoch_loss

            state = {
                'epoch': epoch + 1,
                'model': model.module.state_dict(),
                'rng': torch.get_rng_state(),
                'min_loss': min_loss,
            }
            if args.adv:
                state.update({
                    'adv_epoch': args.adv_epoch,
                    'adv_model': adv_model.module.state_dict(),
                })
            ckpt_file = 'checkpoint.pth'
            state_file = 'state_{}.pth'
            torch.save(state, ckpt_file)
            del state

            if good:
                shutil.copyfile(ckpt_file, state_file.format(epoch + 1))
                #if os.path.isfile(state_file.format(epoch)):
                #    os.remove(state_file.format(epoch))

    dist.destroy_process_group()


def train(epoch, loader, model, criterion, optimizer, scheduler,
        adv_model, adv_criterion, adv_optimizer, adv_scheduler,
        logger, device, args):
    model.train()
    if args.adv:
        adv_model.train()

    rank = dist.get_rank()
    world_size = dist.get_world_size()

    # loss, loss_adv, adv_loss, adv_loss_fake, adv_loss_real
    # loss: generator (model) supervised loss
    # loss_adv: generator (model) adversarial loss
    # adv_loss: discriminator (adv_model) loss
    epoch_loss = torch.zeros(5, dtype=torch.float64, device=device)
    real = torch.ones(1, dtype=torch.float32, device=device)
    fake = torch.zeros(1, dtype=torch.float32, device=device)

    for i, (input, target) in enumerate(loader):
        input = input.to(device, non_blocking=True)
        target = target.to(device, non_blocking=True)

        output = model(input)
        if args.noise_chan > 0:
            input = input[:, :-args.noise_chan]  # remove noise channels

        target = narrow_like(target, output)  # FIXME pad
        loss = criterion(output, target)
        epoch_loss[0] += loss.item()

        # generator adversarial loss
        if args.adv:
            if args.cgan:
                if hasattr(model, 'scale_factor') and model.scale_factor != 1:
                    input = F.interpolate(input,
                            scale_factor=model.scale_factor, mode='trilinear')
                input = narrow_like(input, output)
                output = torch.cat([input, output], dim=1)
                target = torch.cat([input, target], dim=1)

            eval_out = adv_model(output)
            loss_adv, = adv_criterion(eval_out, real)
            epoch_loss[1] += loss_adv.item()

            r = loss.item() / (loss_adv.item() + 1e-8)
            f = args.loss_fraction
            e = epoch - args.adv_epoch
            d = 0.5 ** (e / args.loss_halflife)
            loss = (f + (1 - f) * d) * loss + (1 - f) * (1 - d) * r * loss_adv

        optimizer.zero_grad()
        loss.backward()
        optimizer.step()

        # discriminator
        if args.adv:
            eval = adv_model([output.detach(), target])
            adv_loss_fake, adv_loss_real = adv_criterion(eval, [fake, real])
            epoch_loss[3] += adv_loss_fake.item()
            epoch_loss[4] += adv_loss_real.item()
            adv_loss = 0.5 * (adv_loss_fake + adv_loss_real)
            epoch_loss[2] += adv_loss.item()

            adv_optimizer.zero_grad()
            adv_loss.backward()
            adv_optimizer.step()

        batch = epoch * len(loader) + i + 1
        if batch % args.log_interval == 0:
            dist.all_reduce(loss)
            loss /= world_size
            if rank == 0:
                logger.add_scalar('loss/batch/train', loss.item(),
                        global_step=batch)
                if args.adv:
                    logger.add_scalar('loss/batch/train/adv/G',
                            loss_adv.item(), global_step=batch)
                    logger.add_scalars('loss/batch/train/adv/D', {
                            'total': adv_loss.item(),
                            'fake': adv_loss_fake.item(),
                            'real': adv_loss_real.item(),
                        }, global_step=batch)

    dist.all_reduce(epoch_loss)
    epoch_loss /= len(loader) * world_size
    if rank == 0:
        logger.add_scalar('loss/epoch/train', epoch_loss[0],
                global_step=epoch+1)
        if args.adv:
            logger.add_scalar('loss/epoch/train/adv/G', epoch_loss[1],
                    global_step=epoch+1)
            logger.add_scalars('loss/epoch/train/adv/D', {
                    'total': epoch_loss[2],
                    'fake': epoch_loss[3],
                    'real': epoch_loss[4],
                }, global_step=epoch+1)

        skip_chan = sum(args.in_chan) if args.adv and args.cgan else 0
        logger.add_figure('fig/epoch/train/in',
                fig3d(narrow_like(input, output)[-1]), global_step =epoch+1)
        logger.add_figure('fig/epoch/train/out',
                fig3d(output[-1, skip_chan:], target[-1, skip_chan:],
                    output[-1, skip_chan:] - target[-1, skip_chan:]),
                global_step =epoch+1)

    return epoch_loss


def validate(epoch, loader, model, criterion, adv_model, adv_criterion,
        logger, device, args):
    model.eval()
    if args.adv:
        adv_model.eval()

    rank = dist.get_rank()
    world_size = dist.get_world_size()

    epoch_loss = torch.zeros(5, dtype=torch.float64, device=device)
    fake = torch.zeros(1, dtype=torch.float32, device=device)
    real = torch.ones(1, dtype=torch.float32, device=device)

    with torch.no_grad():
        for input, target in loader:
            input = input.to(device, non_blocking=True)
            target = target.to(device, non_blocking=True)

            output = model(input)
            if args.noise_chan > 0:
                input = input[:, :-args.noise_chan]  # remove noise channels

            target = narrow_like(target, output)  # FIXME pad
            loss = criterion(output, target)
            epoch_loss[0] += loss.item()

            if args.adv:
                if args.cgan:
                    if hasattr(model, 'scale_factor') and model.scale_factor != 1:
                        input = F.interpolate(input,
                                scale_factor=model.scale_factor, mode='trilinear')
                    input = narrow_like(input, output)
                    output = torch.cat([input, output], dim=1)
                    target = torch.cat([input, target], dim=1)

                # discriminator
                eval = adv_model([output, target])
                adv_loss_fake, adv_loss_real = adv_criterion(eval, [fake, real])
                epoch_loss[3] += adv_loss_fake.item()
                epoch_loss[4] += adv_loss_real.item()
                adv_loss = 0.5 * (adv_loss_fake + adv_loss_real)
                epoch_loss[2] += adv_loss.item()

                # generator adversarial loss
                eval_out, _ = adv_criterion.split_input(eval, [fake, real])
                loss_adv, = adv_criterion(eval_out, real)
                epoch_loss[1] += loss_adv.item()

    dist.all_reduce(epoch_loss)
    epoch_loss /= len(loader) * world_size
    if rank == 0:
        logger.add_scalar('loss/epoch/val', epoch_loss[0],
                global_step=epoch+1)
        if args.adv:
            logger.add_scalar('loss/epoch/val/adv/G', epoch_loss[1],
                    global_step=epoch+1)
            logger.add_scalars('loss/epoch/val/adv/D', {
                    'total': epoch_loss[2],
                    'fake': epoch_loss[3],
                    'real': epoch_loss[4],
                }, global_step=epoch+1)

        skip_chan = sum(args.in_chan) if args.adv and args.cgan else 0
        logger.add_figure('fig/epoch/val/in',
                fig3d(narrow_like(input, output)[-1]), global_step =epoch+1)
        logger.add_figure('fig/epoch/val',
                fig3d(output[-1, skip_chan:], target[-1, skip_chan:],
                    output[-1, skip_chan:] - target[-1, skip_chan:]),
                global_step =epoch+1)

    return epoch_loss<|MERGE_RESOLUTION|>--- conflicted
+++ resolved
@@ -45,12 +45,8 @@
 
     node = int(os.environ['SLURM_NODEID'])
     if node == 0:
-<<<<<<< HEAD
         pprint(vars(args))
     args.node = node
-=======
-        print(args)
->>>>>>> 23b903f8
 
     spawn(gpu_worker, args=(node, args), nprocs=args.gpus_per_node)
 
@@ -71,7 +67,6 @@
     train_dataset = FieldDataset(
         in_patterns=args.train_in_patterns,
         tgt_patterns=args.train_tgt_patterns,
-<<<<<<< HEAD
         in_norms=args.in_norms,
         tgt_norms=args.tgt_norms,
         augment=args.augment,
@@ -81,12 +76,8 @@
         noise_chan=args.noise_chan,
         cache=args.cache,
         div_data=args.div_data,
-        rank=args.rank,
+        rank=rank,
         world_size=args.world_size,
-=======
-        rank=rank,
-        **vars(args),
->>>>>>> 23b903f8
     )
     if not args.div_data:
         #train_sampler = DistributedSampler(train_dataset, shuffle=True)
@@ -107,19 +98,14 @@
             in_norms=args.in_norms,
             tgt_norms=args.tgt_norms,
             augment=False,
-<<<<<<< HEAD
             crop=args.crop,
             pad=args.pad,
             scale_factor=args.scale_factor,
             noise_chan=args.noise_chan,
             cache=args.cache,
             div_data=args.div_data,
-            rank=args.rank,
+            rank=rank,
             world_size=args.world_size,
-=======
-            rank=rank,
-            **{k: v for k, v in vars(args).items() if k != 'augment'},
->>>>>>> 23b903f8
         )
         if not args.div_data:
             #val_sampler = DistributedSampler(val_dataset, shuffle=False)
@@ -182,30 +168,22 @@
             factor=0.1, patience=10, verbose=True)
 
     if args.load_state:
-<<<<<<< HEAD
-        state = torch.load(args.load_state, map_location=args.device)
-        args.start_epoch = state['epoch']
-        args.adv_delay += args.start_epoch
+        state = torch.load(args.load_state, map_location=device)
+
+        start_epoch = state['epoch']
+
         load_model_state_dict(model.module, state['model'],
                 strict=args.load_state_strict)
-        if 'adv_model' in state and args.adv:
-            load_model_state_dict(adv_model.module, state['adv_model'],
-                    strict=args.load_state_strict)
-=======
-        state = torch.load(args.load_state, map_location=device)
-
-        start_epoch = state['epoch']
-
-        model.module.load_state_dict(state['model'])
-
-        if 'adv_model' in state and args.adv:
-            args.adv_epoch = state['adv_epoch']
-
-            adv_model.module.load_state_dict(state['adv_model'])
-        elif 'adv_model' not in state and args.adv:
-            args.adv_epoch = start_epoch
-
->>>>>>> 23b903f8
+
+        if args.adv:
+            if 'adv_model' in state:
+                args.adv_epoch = state['adv_epoch']
+
+                load_model_state_dict(adv_model.module, state['adv_model'],
+                        strict=args.load_state_strict)
+            else:
+                args.adv_epoch = start_epoch
+
         torch.set_rng_state(state['rng'].cpu())  # move rng state back
 
         if rank == 0:
@@ -253,37 +231,16 @@
                 logger, device, args)
             epoch_loss = val_loss
 
-<<<<<<< HEAD
         if args.reduce_lr_on_plateau:
-            if epoch >= args.adv_delay:
-                scheduler.step(epoch_loss[0])
-                if args.adv:
-                    adv_scheduler.step(epoch_loss[0])
-            else:
-                scheduler.last_epoch = epoch
-                if args.adv:
-                    adv_scheduler.last_epoch = epoch
-=======
-        if epoch >= args.loss_halflife:
             scheduler.step(epoch_loss[0])
             if args.adv:
                 adv_scheduler.step(epoch_loss[0])
-        else:
-            scheduler.last_epoch = epoch  # HACK due to lack of better option
-            if args.adv:
-                adv_scheduler.last_epoch = epoch
->>>>>>> 23b903f8
 
         if rank == 0:
             logger.close()
 
-<<<<<<< HEAD
             good = min_loss is None or epoch_loss[0] < min_loss[0]
             if good and epoch >= args.adv_delay:
-=======
-            is_best = min_loss is None or epoch_loss[0] < min_loss[0]
-            if is_best and epoch >= args.loss_halflife:
->>>>>>> 23b903f8
                 min_loss = epoch_loss
 
             state = {
