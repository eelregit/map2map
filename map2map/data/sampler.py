--- conflicted
+++ resolved
@@ -38,19 +38,11 @@
         self.div_shuffle_dist = div_shuffle_dist
 
     def __iter__(self):
-<<<<<<< HEAD
-        # deterministically shuffle based on epoch
-        g = torch.Generator()
-        g.manual_seed(self.epoch)
-
-        if self.shuffle:
-=======
         if self.shuffle:
             # deterministically shuffle based on epoch
             g = torch.Generator()
             g.manual_seed(self.epoch)
 
->>>>>>> 98cdd479
             if self.div_data:
                 # shuffle files
                 ind = torch.randperm(self.nfile, generator=g)
