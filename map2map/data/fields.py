--- conflicted
+++ resolved
@@ -172,21 +172,13 @@
             if shift is not None:
                 anchor[d] += torch.randint(shift, (1,))
 
-<<<<<<< HEAD
-=======
         in_fields = crop(in_fields, anchor, self.crop, self.pad, self.size)
         tgt_fields = crop(tgt_fields, anchor * self.scale_factor,
                           self.crop * self.scale_factor,
                           np.zeros_like(self.pad), self.size)
 
->>>>>>> 9abcee48
         in_fields = [torch.from_numpy(f).to(torch.float32) for f in in_fields]
         tgt_fields = [torch.from_numpy(f).to(torch.float32) for f in tgt_fields]
-
-        in_fields = crop(in_fields, anchor, self.crop, self.pad, self.size)
-        tgt_fields = crop(tgt_fields, anchor * self.scale_factor,
-                          self.crop * self.scale_factor,
-                          np.zeros_like(self.pad), self.size)
 
         if self.in_norms is not None:
             for norm, x in zip(self.in_norms, in_fields):
@@ -224,11 +216,7 @@
     for x in fields:
         ind = [slice(None)]
         for d, (a, c, (p0, p1), s) in enumerate(zip(anchor, crop, pad, size)):
-<<<<<<< HEAD
-            i = torch.arange(a - p0, a + c + p1)
-=======
             i = np.arange(a - p0, a + c + p1)
->>>>>>> 9abcee48
             i %= s
             i = i.reshape((-1,) + (1,) * (ndim - d - 1))
             ind.append(i)
